--- conflicted
+++ resolved
@@ -2917,11 +2917,7 @@
     let keyEmotions: [String]
 
     var dominantEmotion: String? {
-<<<<<<< HEAD
-        emotionalBreakdown.max(by: { lhs, rhs in lhs.score < rhs.score })?.emotion
-=======
         emotionalBreakdown.max(by: { $0.score < $1.score })?.emotion
->>>>>>> 15edd0e9
     }
 
     init() {
