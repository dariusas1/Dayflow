--- conflicted
+++ resolved
@@ -155,13 +155,8 @@
                 feedback.timestamp,
                 feedback.comment,
                 accept,
-<<<<<<< HEAD
-                accept || feedback.score < 0.5,
-                accept ? nil : feedback.comment,
-=======
                 isDismissed,
                 dismissReason,
->>>>>>> 77a26193
                 0.0, // Will be updated by learning system
                 Date(),
                 suggestionId.uuidString
@@ -604,15 +599,9 @@
         // Adjust for task complexity
         if lowercaseTask.contains("create") || lowercaseTask.contains("write") {
             baseEstimate *= 1.5
-<<<<<<< HEAD
-        } else if lowercaseTask.contains("review") || lowercaseTask.contains("check") {
-            baseEstimate *= 0.8
-        } else if lowercaseTask.contains("research") || lowercaseTask.contains("study") {
-=======
         } else if task.lowercased().contains("review") || task.lowercased().contains("check") {
             baseEstimate *= 0.8
         } else if task.lowercased().contains("research") || task.lowercased().contains("study") {
->>>>>>> 77a26193
             baseEstimate *= 2.0
         }
 
@@ -865,14 +854,10 @@
 
         do {
             try databaseQueue.write { db in
-<<<<<<< HEAD
-                try db.execute(sql: "DELETE FROM suggested_todos WHERE created_at < ?", arguments: StatementArguments([cutoffDate]))
-=======
                 try db.execute(
                     sql: "DELETE FROM suggested_todos WHERE created_at < ?",
                     arguments: StatementArguments([cutoffDate])
                 )
->>>>>>> 77a26193
             }
             logger.info("Cleaned up old suggestions older than \(config.contextRetentionDays) days")
         } catch {
