--- conflicted
+++ resolved
@@ -13,10 +13,6 @@
 import os.log
 
 class SuggestedTodosEngine {
-<<<<<<< HEAD
-
-=======
->>>>>>> 051d13e6
     private let logger = Logger(subsystem: "FocusLock", category: "SuggestedTodosEngine")
 
     // Dependencies
@@ -83,18 +79,6 @@
             }
 
             // Extract task suggestions from activity data
-<<<<<<< HEAD
-            let taskSuggestions = await extractTaskSuggestions(from: currentActivity)
-
-            // Apply priority scoring and filtering
-            var scoredSuggestions = await applyPriorityScoring(to: taskSuggestions, activity: currentActivity)
-
-            // Apply user preference learning
-            scoredSuggestions = await applyUserPreferenceLearning(to: scoredSuggestions)
-
-            // Filter and limit suggestions
-            let finalSuggestions = filterAndLimitSuggestions(scoredSuggestions)
-=======
             let extractedTaskSuggestions = await extractTaskSuggestions(from: currentActivity)
 
             // Apply priority scoring and filtering
@@ -105,7 +89,6 @@
 
             // Filter and limit suggestions
             let finalSuggestions = filterAndLimitSuggestions(suggestedTodos)
->>>>>>> 051d13e6
 
             // Store suggestions in database
             for suggestion in finalSuggestions {
@@ -132,36 +115,20 @@
             do {
                 try databaseQueue.read { db in
                     var query = "SELECT * FROM suggested_todos WHERE is_dismissed = 0"
-<<<<<<< HEAD
-                    var arguments: [DatabaseValueConvertible?] = []
-
-                    if let priority = priority {
-                        query += " AND priority = ?"
-                        arguments.append(priority.rawValue)
-=======
                     var arguments = StatementArguments()
 
                     if let priority = priority {
                         query += " AND priority = ?"
                         arguments += [priority.rawValue]
->>>>>>> 051d13e6
                     }
 
                     if let category = category {
                         query += " AND context_tags LIKE ?"
-<<<<<<< HEAD
-                        arguments.append("%\(category)%")
-                    }
-
-                    query += " ORDER BY urgency_score DESC, relevance_score DESC, created_at DESC LIMIT ?"
-                    arguments.append(Int64(limit))
-=======
                         arguments += ["%\(category)%"]
                     }
 
                     query += " ORDER BY urgency_score DESC, relevance_score DESC, created_at DESC LIMIT ?"
                     arguments += [limit]
->>>>>>> 051d13e6
 
                     let rows = try Row.fetchAll(db, sql: query, arguments: StatementArguments(arguments))
                     let suggestions = rows.compactMap { try parseSuggestedTodo(from: $0) }
@@ -177,7 +144,6 @@
 
     func recordUserFeedback(for suggestionId: UUID, feedback: UserFeedback, accept: Bool = false) async throws {
         try databaseQueue.write { db in
-<<<<<<< HEAD
             let dismissReason = accept ? nil : feedback.comment
             let arguments: [DatabaseValueConvertible?] = [
                 feedback.score,
@@ -190,19 +156,12 @@
                 Date(),
                 suggestionId.uuidString
             ]
-=======
-            let isDismissed = accept || feedback.score < 0.5
-            let dismissReason: String? = accept ? nil : feedback.comment
->>>>>>> 051d13e6
 
             try db.execute(sql: """
                 UPDATE suggested_todos
                 SET user_feedback_score = ?, user_feedback_timestamp = ?, user_feedback_comment = ?,
                     is_accepted = ?, is_dismissed = ?, dismiss_reason = ?, learning_score = ?, last_shown = ?
                 WHERE id = ?
-<<<<<<< HEAD
-            """, arguments: StatementArguments(arguments))
-=======
             """, arguments: StatementArguments([
                 feedback.score,
                 feedback.timestamp,
@@ -214,7 +173,6 @@
                 Date(),
                 suggestionId.uuidString
             ]))
->>>>>>> 051d13e6
         }
 
         // Update user preferences based on feedback
@@ -655,15 +613,9 @@
         // Adjust for task complexity
         if lowercaseTask.contains("create") || lowercaseTask.contains("write") {
             baseEstimate *= 1.5
-<<<<<<< HEAD
-        } else if lowercaseTask.contains("review") || lowercaseTask.contains("check") {
-            baseEstimate *= 0.8
-        } else if lowercaseTask.contains("research") || lowercaseTask.contains("study") {
-=======
         } else if task.lowercased().contains("review") || task.lowercased().contains("check") {
             baseEstimate *= 0.8
         } else if task.lowercased().contains("research") || task.lowercased().contains("study") {
->>>>>>> 051d13e6
             baseEstimate *= 2.0
         }
 
@@ -813,9 +765,6 @@
                  source_activity_id, context_tags, estimated_duration, deadline, created_at,
                  urgency_score, relevance_score, learning_score)
                 VALUES (?, ?, ?, ?, ?, ?, ?, ?, ?, ?, ?, ?, ?, ?, ?)
-<<<<<<< HEAD
-            """, arguments: StatementArguments(arguments))
-=======
             """, arguments: StatementArguments([
                 suggestion.id.uuidString,
                 suggestion.title,
@@ -833,7 +782,6 @@
                 suggestion.relevanceScore,
                 suggestion.learningScore
             ]))
->>>>>>> 051d13e6
         }
     }
 
@@ -931,15 +879,11 @@
                     UPDATE suggested_todos
                     SET learning_score = learning_score * 0.9 + ? * 0.1
                     WHERE context_tags LIKE ? AND id != ?
-<<<<<<< HEAD
-                """, arguments: StatementArguments(arguments))
-=======
                 """, arguments: StatementArguments([
                     feedback.score,
                     "%\(suggestion.contextTags.joined(separator: ","))%",
                     suggestion.id.uuidString
                 ]))
->>>>>>> 051d13e6
             }
         } catch {
             logger.error("Failed to update learning scores: \(error.localizedDescription)")
