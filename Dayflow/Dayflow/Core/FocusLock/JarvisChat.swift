--- conflicted
+++ resolved
@@ -25,11 +25,7 @@
     private let memoryStore: MemoryStore
     private let toolOrchestrator: ToolOrchestrator
     private let contextManager: ConversationContextManager
-<<<<<<< HEAD
-    private let llmService: any LLMServicing
-=======
     private let llmService: LLMServicing
->>>>>>> 9560deab
 
     private var cancellables = Set<AnyCancellable>()
     private let logger = Logger(subsystem: "FocusLock", category: "JarvisChat")
@@ -440,9 +436,6 @@
         return availableTools.filter { response.lowercased().contains($0.lowercased()) }
     }
 
-<<<<<<< HEAD
-    private func extractToolParameters(for toolName: String, intent: UserIntent, context: ConversationContext) -> [String: AnyCodable] {
-=======
     private func convertToAnyCodable(_ parameters: [String: Any]) -> [String: AnyCodable] {
         parameters.reduce(into: [String: AnyCodable]()) { partialResult, element in
             partialResult[element.key] = AnyCodable(element.value)
@@ -450,7 +443,6 @@
     }
 
     private func extractToolParameters(for toolName: String, intent: UserIntent, context: ConversationContext) -> [String: Any] {
->>>>>>> 9560deab
         switch toolName {
         case "search_memories":
             return ["query": AnyCodable(context.recentMessages.last?.content ?? "")]
@@ -476,19 +468,9 @@
     }
 
     private func extractCitations(from result: ToolResult) -> [Citation] {
-<<<<<<< HEAD
-        if case let .array(values)? = result.metadata["memory_ids"]?.value {
-            return values.compactMap { value in
-                guard case let .string(idString) = value, let uuid = UUID(uuidString: idString) else {
-                    return nil
-                }
-                return Citation(source: "Memory", id: uuid, content: "")
-            }
-=======
         // Extract citations from tool results
         if let memoryIds = result.metadata["memory_ids"]?.value as? [String] {
             return memoryIds.compactMap { UUID(uuidString: $0) }.map { Citation(source: "Memory", id: $0, content: "") }
->>>>>>> 9560deab
         }
         return []
     }
@@ -587,11 +569,7 @@
 
     private func updateContextualInfo() {
         Task { @MainActor [weak self] in
-<<<<<<< HEAD
-            guard let self = self else { return }
-=======
             guard let self else { return }
->>>>>>> 9560deab
             self.contextualInfo = await self.getContextualInfo()
         }
     }
@@ -734,13 +712,9 @@
             success: true,
             description: "Found \(results.count) relevant memories",
             content: content,
-<<<<<<< HEAD
-            metadata: ["memory_ids": AnyCodable(results.map { $0.id.uuidString })]
-=======
             metadata: [
                 "memory_ids": AnyCodable(results.map { $0.id.uuidString })
             ]
->>>>>>> 9560deab
         )
     }
 
@@ -762,13 +736,9 @@
             success: true,
             description: "Generated activity summary",
             content: content,
-<<<<<<< HEAD
-            metadata: ["timeRange": AnyCodable(timeRange)]
-=======
             metadata: [
                 "timeRange": AnyCodable(timeRange)
             ]
->>>>>>> 9560deab
         )
     }
 
