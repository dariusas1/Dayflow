--- conflicted
+++ resolved
@@ -149,11 +149,7 @@
                 role: .assistant,
                 content: "I've \(action.description.lowercased()): \(result.description)",
                 timestamp: Date(),
-<<<<<<< HEAD
                 toolCalls: [ToolCall(name: action.toolName, parameters: parameterPayload, result: result)],
-=======
-                toolCalls: [ToolCall(name: action.toolName, parameters: encodeParameters(action.parameters), result: result)],
->>>>>>> b03e7ebd
                 citations: []
             )
             currentConversation?.messages.append(resultMessage)
@@ -321,11 +317,7 @@
 
                 let executionResult = ToolExecutionResult(
                     name: toolName,
-<<<<<<< HEAD
                     parameters: parameterPayload,
-=======
-                    parameters: encodedParameters,
->>>>>>> b03e7ebd
                     result: result,
                     citations: extractCitations(from: result)
                 )
@@ -471,14 +463,7 @@
     private func extractCitations(from result: ToolResult) -> [Citation] {
         // Extract citations from tool results
         if let memoryIds = result.metadata["memory_ids"]?.value as? [String] {
-<<<<<<< HEAD
             return memoryIds.compactMap { UUID(uuidString: $0) }.map { Citation(source: "Memory", id: $0, content: "") }
-=======
-            return memoryIds.compactMap { idString in
-                guard let uuid = UUID(uuidString: idString) else { return nil }
-                return Citation(source: "Memory", id: uuid, content: "")
-            }
->>>>>>> b03e7ebd
         }
         return []
     }
@@ -720,13 +705,9 @@
             success: true,
             description: "Found \(results.count) relevant memories",
             content: content,
-<<<<<<< HEAD
             metadata: [
                 "memory_ids": AnyCodable(results.map { $0.id.uuidString })
             ]
-=======
-            metadata: ["memory_ids": AnyCodable(results.map { $0.id.uuidString })]
->>>>>>> b03e7ebd
         )
     }
 
@@ -748,13 +729,9 @@
             success: true,
             description: "Generated activity summary",
             content: content,
-<<<<<<< HEAD
             metadata: [
                 "timeRange": AnyCodable(timeRange)
             ]
-=======
-            metadata: ["timeRange": AnyCodable(timeRange)]
->>>>>>> b03e7ebd
         )
     }
 
