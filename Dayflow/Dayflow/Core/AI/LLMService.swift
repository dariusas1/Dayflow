//
//  LLMService.swift
//  Dayflow
//

import Foundation
import Combine
import AppKit
import AVFoundation
import SwiftUI
import GRDB

struct ProcessedBatchResult {
    let cards: [ActivityCardData]
    let cardIds: [Int64]
}

enum LLMServiceError: Error, LocalizedError {
    case invalidPrompt
    case providerUnavailable
    case chatGenerationUnsupported
    case missingAPIKey
    case invalidResponse

    var errorDescription: String? {
        switch self {
        case .invalidPrompt:
            return "Prompt must contain at least one non-whitespace character."
        case .providerUnavailable:
            return "No large language model provider is currently configured."
        case .chatGenerationUnsupported:
            return "The selected provider does not support conversational responses."
        case .missingAPIKey:
            return "A required API credential for the selected provider is missing."
        case .invalidResponse:
            return "Received an invalid response from the language model."
        }
    }
}

protocol LLMServicing {
    func processBatch(_ batchId: Int64, completion: @escaping (Result<ProcessedBatchResult, Error>) -> Void)
    func generateResponse(prompt: String, maxTokens: Int, temperature: Double) async throws -> String
}

final class LLMService: LLMServicing {
    static let shared: LLMServicing = LLMService()
    
    private var providerType: LLMProviderType {
        let timestamp = DateFormatter.localizedString(from: Date(), dateStyle: .none, timeStyle: .medium)
        print("\n🔍 [LLMService] Reading provider type at \(timestamp)")
        
        guard let savedData = UserDefaults.standard.data(forKey: "llmProviderType") else {
            print("⚠️ [LLMService] No saved provider type in UserDefaults - defaulting to Gemini")
            return .geminiDirect
        }
        
        print("✅ [LLMService] Found provider data in UserDefaults: \(savedData.count) bytes")
        
        do {
            let decoded = try JSONDecoder().decode(LLMProviderType.self, from: savedData)
            print("✅ [LLMService] Successfully decoded provider type: \(decoded)")
            
            if case .chatGPTClaude = decoded {
                print("⚠️ [LLMService] Deprecated ChatGPT/Claude provider detected. Migrating selection to a supported provider.")
                
                let fallbackType: LLMProviderType = {
                    if let dayflowToken = KeychainManager.shared.retrieve(for: "dayflow"), !dayflowToken.isEmpty {
                        print("   ↳ Found Dayflow backend credentials. Migrating to Dayflow backend provider.")
                        return .dayflowBackend()
                    }
                    
                    print("   ↳ No Dayflow token detected. Migrating to Gemini Direct provider.")
                    return .geminiDirect
                }()
                
                do {
                    let encodedFallback = try JSONEncoder().encode(fallbackType)
                    UserDefaults.standard.set(encodedFallback, forKey: "llmProviderType")
                    print("✅ [LLMService] Persisted migrated provider selection: \(fallbackType)")
                } catch {
                    print("❌ [LLMService] Failed to persist migrated provider selection: \(error)")
                }
                
                return fallbackType
            }
            
            return decoded
        } catch {
            print("❌ [LLMService] Failed to decode provider type: \(error)")
            print("   Raw data (hex): \(savedData.map { String(format: "%02x", $0) }.joined())")
            return .geminiDirect
        }
    }
    
    private var provider: LLMProvider? {
        let type = providerType
        let timestamp = DateFormatter.localizedString(from: Date(), dateStyle: .none, timeStyle: .medium)
        print("\n🏗️ [LLMService] Creating provider at \(timestamp)")
        print("   Provider type: \(type)")

        switch type {
        case .geminiDirect:
            return makeGeminiProvider()
        case .dayflowBackend(let endpoint):
            if let token = KeychainManager.shared.retrieve(for: "dayflow"), !token.isEmpty {
                return DayflowBackendProvider(token: token, endpoint: endpoint)
            } else {
                print("❌ [LLMService] Failed to retrieve Dayflow token from Keychain")
                return nil
            }

        case .ollamaLocal(let endpoint):
            return OllamaProvider(endpoint: endpoint)
        case .chatGPTClaude:
            print("⚠️ [LLMService] Received deprecated ChatGPT/Claude provider after migration. Falling back to Gemini Direct.")
            return makeGeminiProvider()
        }
    }
    
    private func makeGeminiProvider() -> LLMProvider? {
        if let apiKey = KeychainManager.shared.retrieve(for: "gemini"), !apiKey.isEmpty {
            let preference = GeminiModelPreference.load()
            return GeminiDirectProvider(apiKey: apiKey, preference: preference)
        } else {
            print("❌ [LLMService] Failed to retrieve Gemini API key from Keychain")
            return nil
        }
    }

    private func providerName() -> String {
        switch providerType {
        case .geminiDirect: return "gemini"
        case .dayflowBackend: return "dayflow"
        case .ollamaLocal: return "ollama"
        case .chatGPTClaude: return "chat_cli"
        }
    }

    func generateResponse(prompt: String, maxTokens: Int, temperature: Double) async throws -> String {
        let trimmedPrompt = prompt.trimmingCharacters(in: .whitespacesAndNewlines)
        guard !trimmedPrompt.isEmpty else {
            throw LLMServiceError.invalidPrompt
        }

        switch providerType {
        case .geminiDirect:
            return try await generateGeminiChatResponse(
                prompt: trimmedPrompt,
                maxTokens: maxTokens,
                temperature: temperature
            )
        case .dayflowBackend, .ollamaLocal, .chatGPTClaude:
            throw LLMServiceError.chatGenerationUnsupported
        }
    }

    // Keep the existing processBatch implementation for backward compatibility
    func processBatch(_ batchId: Int64, completion: @escaping (Result<ProcessedBatchResult, Error>) -> Void) {
        Task {
            // Get batch info first (outside do-catch so it's available in catch block)
            let batches = StorageManager.shared.allBatches()
            guard let batchInfo = batches.first(where: { $0.0 == batchId }) else {
                completion(.failure(NSError(domain: "LLMService", code: 2, userInfo: [NSLocalizedDescriptionKey: "Batch not found"])))
                return
            }
            
            let (_, batchStartTs, batchEndTs, _) = batchInfo
            let processingStartTime = Date()

            do {
                print("\n📦 [LLMService] Processing batch \(batchId)")
                print("   Batch time: \(Date(timeIntervalSince1970: TimeInterval(batchStartTs))) to \(Date(timeIntervalSince1970: TimeInterval(batchEndTs)))")

                // Track analysis batch started
                await AnalyticsService.shared.capture("analysis_batch_started", [
                    "batch_id": batchId,
                    "total_duration_seconds": batchEndTs - batchStartTs,
                    "llm_provider": providerName()
                ])
                
                // Check provider inside the do block so errors go through catch
                guard let provider = provider else {
                    throw NSError(domain: "LLMService", code: 1, userInfo: [NSLocalizedDescriptionKey: "No LLM provider configured. Please configure in settings."])
                }
                
                // Mark batch as processing
                StorageManager.shared.updateBatch(batchId, status: "processing")
                
                // Get chunk file paths for this batch
                let chunkFiles = StorageManager.shared.getChunkFilesForBatch(batchId: batchId)
                
                guard !chunkFiles.isEmpty else {
                    throw NSError(domain: "LLMService", code: 3, userInfo: [NSLocalizedDescriptionKey: "No recordings in batch"])
                }
                
                // Combine all video files
                
                // Create a combined video for transcription
                let composition = AVMutableComposition()
                var compositionTime = CMTime.zero
                
                // Combining video chunks
                
                // Create a single video track for all chunks
                guard let compositionTrack = composition.addMutableTrack(withMediaType: .video, preferredTrackID: kCMPersistentTrackID_Invalid) else {
                    throw NSError(domain: "LLMService", code: 6, userInfo: [NSLocalizedDescriptionKey: "Failed to create composition track"])
                }
                
                for (index, filePath) in chunkFiles.enumerated() {
                    let url = URL(fileURLWithPath: filePath)
                    
                    let asset = AVAsset(url: url)
                    let duration = try await asset.load(.duration)
                    let durationSeconds = CMTimeGetSeconds(duration)
                    
        
                    if let track = try await asset.loadTracks(withMediaType: .video).first {
                        try compositionTrack.insertTimeRange(CMTimeRange(start: .zero, duration: duration), of: track, at: compositionTime)
                    }
                    
                    compositionTime = CMTimeAdd(compositionTime, duration)
                }
                
                let totalDuration = CMTimeGetSeconds(compositionTime)
                // Export combined video to temporary file
                let tempURL = FileManager.default.temporaryDirectory.appendingPathComponent("\(UUID().uuidString).mp4")
                
                guard let exporter = AVAssetExportSession(asset: composition, presetName: AVAssetExportPresetHighestQuality) else {
                    throw NSError(domain: "LLMService", code: 4, userInfo: [NSLocalizedDescriptionKey: "Failed to create video exporter"])
                }
                
                exporter.outputURL = tempURL
                exporter.outputFileType = .mp4
                
                await exporter.export()
                
                guard exporter.status == .completed else {
                    throw NSError(domain: "LLMService", code: 5, userInfo: [NSLocalizedDescriptionKey: "Failed to export combined video"])
                }
                
                let videoData = try Data(contentsOf: tempURL)
                let mimeType = "video/mp4"
                // Get batch start time for timestamp conversion
                let batchStartDate = Date(timeIntervalSince1970: TimeInterval(batchStartTs))
                
                let (observations, transcribeLog) = try await provider.transcribeVideo(
                    videoData: videoData,
                    mimeType: mimeType,
                    prompt: "Transcribe this video", // Provider will use its own prompt
                    batchStartTime: batchStartDate,
                    videoDuration: totalDuration,
                    batchId: batchId
                )
                
                // Clean up temp file after transcription is complete
                try? FileManager.default.removeItem(at: tempURL)
                
                StorageManager.shared.saveObservations(batchId: batchId, observations: observations)
                
                // If no observations, mark batch as complete with no activities
                guard !observations.isEmpty else {
                    print("⚠️ [LLMService] Transcription returned 0 observations for batch \(batchId)")
                    if let logOutput = transcribeLog.output, !logOutput.isEmpty {
                        print("   ↳ transcribeLog.output: \(logOutput)")
                    }
                    if let logInput = transcribeLog.input, !logInput.isEmpty {
                        print("   ↳ transcribeLog.input: \(logInput)")
                    }
                    await AnalyticsService.shared.capture("transcription_returned_empty", [
                        "batch_id": batchId,
                        "provider": providerName(),
                        "transcribe_latency_ms": Int((transcribeLog.latency ?? 0) * 1000)
                    ])
                    StorageManager.shared.updateBatch(batchId, status: "analyzed")
                    completion(.success(ProcessedBatchResult(cards: [], cardIds: [])))
                    return
                }
                
                // SLIDING WINDOW CARD GENERATION - Replace old card generation with sliding window approach
                
                // Calculate time window (1 hour before current batch end time)
                let currentTime = Date(timeIntervalSince1970: TimeInterval(batchEndTs))
                let oneHourAgo = currentTime.addingTimeInterval(-3600) // 1 hour = 3600 seconds
                
                // Fetch all observations from the last hour (instead of just current batch)
                let recentObservations = StorageManager.shared.fetchObservationsByTimeRange(
                    from: oneHourAgo,
                    to: currentTime
                )

                print("[DEBUG] LLMService fetched \(recentObservations.count) observations")
                for (i, obs) in recentObservations.enumerated() {
                    print("  [\(i)] observation type: \(type(of: obs.observation))")
                    print("       observation: \(obs.observation)")
                }
                
                // Fetch existing timeline cards that overlap with the last hour
                let existingTimelineCards = StorageManager.shared.fetchTimelineCardsByTimeRange(
                    from: oneHourAgo,
                    to: currentTime
                )
                
                // Convert TimelineCards to ActivityCardData for context
                let existingActivityCards = existingTimelineCards.map { card in
                    ActivityCardData(
                        startTime: card.startTimestamp,
                        endTime: card.endTimestamp,
                        category: card.category,
                        subcategory: card.subcategory,
                        title: card.title,
                        summary: card.summary,
                        detailedSummary: card.detailedSummary,
                        distractions: card.distractions,
                        appSites: card.appSites
                    )
                }
                
                // Prepare context for activity generation
                let categories = CategoryStore.descriptorsForLLM()
                print("[DEBUG] LLMService loaded \(categories.count) categories")
                for (i, cat) in categories.enumerated() {
                    print("  [\(i)] name type: \(type(of: cat.name)), value: \(cat.name)")
                    print("       description type: \(type(of: cat.description)), value: \(cat.description ?? "nil")")
                }

                let context = ActivityGenerationContext(
                    batchObservations: observations,
                    existingCards: existingActivityCards,
                    currentTime: currentTime,
                    categories: categories
                )
                
                // Generate activity cards using sliding window observations
                let (cards, cardsLog) = try await provider.generateActivityCards(
                    observations: recentObservations,
                    context: context,
                    batchId: batchId
                )
                // Note: card generation log is not persisted per-batch yet
                
                // Replace old cards with new ones in the time range
                let (insertedCardIds, deletedVideoPaths) = StorageManager.shared.replaceTimelineCardsInRange(
                    from: oneHourAgo,
                    to: currentTime,
                    with: cards.map { card in
                        TimelineCardShell(
                            startTimestamp: card.startTime,
                            endTimestamp: card.endTime,
                            category: card.category,
                            subcategory: card.subcategory,
                            title: card.title,
                            summary: card.summary,
                            detailedSummary: card.detailedSummary,
                            distractions: card.distractions,
                            appSites: card.appSites
                        )
                    },
                    batchId: batchId
                )
                
                // Clean up deleted video files
                for path in deletedVideoPaths {
                    let url = URL(fileURLWithPath: path)
                    do {
                        try FileManager.default.removeItem(at: url)
                        print("🗑️ Deleted timelapse: \(path)")
                    } catch {
                        print("❌ Failed to delete timelapse: \(path) - \(error)")
                    }
                }
                
                // Mark batch as complete
                StorageManager.shared.updateBatch(batchId, status: "analyzed")

                // Track analysis batch completed
                await AnalyticsService.shared.capture("analysis_batch_completed", [
                    "batch_id": batchId,
                    "cards_generated": cards.count,
                    "processing_duration_seconds": Int(Date().timeIntervalSince(processingStartTime)),
                    "llm_provider": providerName()
                ])

                completion(.success(ProcessedBatchResult(cards: cards, cardIds: insertedCardIds)))
                
            } catch {
                print("Error processing batch: \(error)")
                if let ns = error as NSError?, ns.domain == "GeminiError" {
                    print("🔎 GEMINI DEBUG: NSError.userInfo=\(ns.userInfo)")
                }

                // Track analysis batch failed
                await AnalyticsService.shared.capture("analysis_batch_failed", [
                    "batch_id": batchId,
                    "error_message": error.localizedDescription,
                    "processing_duration_seconds": Int(Date().timeIntervalSince(processingStartTime)),
                    "llm_provider": providerName()
                ])

                // Mark batch as failed
                StorageManager.shared.updateBatch(batchId, status: "failed", reason: error.localizedDescription)
                
                // Create an error card for the failed time period
                let batchStartDate = Date(timeIntervalSince1970: TimeInterval(batchStartTs))
                let batchEndDate = Date(timeIntervalSince1970: TimeInterval(batchEndTs))
                
                let errorCard = createErrorCard(
                    batchId: batchId,
                    batchStartTime: batchStartDate,
                    batchEndTime: batchEndDate,
                    error: error
                )
                
                // Replace any existing cards in this time range with the error card
                // This matches the happy path behavior and prevents duplicates
                let (insertedCardIds, deletedVideoPaths) = StorageManager.shared.replaceTimelineCardsInRange(
                    from: batchStartDate,
                    to: batchEndDate,
                    with: [errorCard],
                    batchId: batchId
                )
                
                // Clean up any deleted video files (if there were existing cards)
                for path in deletedVideoPaths {
                    let url = URL(fileURLWithPath: path)
                    do {
                        try FileManager.default.removeItem(at: url)
                        print("🗑️ Deleted timelapse for replaced card: \(path)")
                    } catch {
                        print("❌ Failed to delete timelapse: \(path) - \(error)")
                    }
                }
                
                if !insertedCardIds.isEmpty {
                    print("✅ Created error card (ID: \(insertedCardIds.first ?? -1)) for failed batch \(batchId), replacing \(deletedVideoPaths.count) existing cards")
                }
                
                // Still return failure but with the error card created
                completion(.failure(error))
            }
        }
    }

    private func generateGeminiChatResponse(prompt: String, maxTokens: Int, temperature: Double) async throws -> String {
        guard let apiKey = KeychainManager.shared.retrieve(for: "gemini"), !apiKey.isEmpty else {
            throw LLMServiceError.missingAPIKey
        }

        let preference = GeminiModelPreference.load()
        var lastError: Error = LLMServiceError.invalidResponse

        for (index, model) in preference.orderedModels.enumerated() {
            do {
                return try await sendGeminiChatRequest(
                    prompt: prompt,
                    maxTokens: maxTokens,
                    temperature: temperature,
                    apiKey: apiKey,
                    model: model.rawValue,
                    attempt: index + 1
                )
            } catch {
                lastError = error
                continue
            }
        }

        throw lastError
    }

    private func sendGeminiChatRequest(
        prompt: String,
        maxTokens: Int,
        temperature: Double,
        apiKey: String,
        model: String,
        attempt: Int
    ) async throws -> String {
        let endpoint = "https://generativelanguage.googleapis.com/v1beta/models/\(model):generateContent"
        guard let url = URL(string: "\(endpoint)?key=\(apiKey)") else {
            throw LLMServiceError.providerUnavailable
        }

        var request = URLRequest(url: url)
        request.httpMethod = "POST"
        request.setValue("application/json", forHTTPHeaderField: "Content-Type")

        let requestBody = makeGeminiChatRequestBody(
            prompt: prompt,
            maxTokens: maxTokens,
            temperature: temperature
        )
        request.httpBody = try JSONSerialization.data(withJSONObject: requestBody)

        let startedAt = Date()
        let ctx = LLMCallContext(
            batchId: nil,
            callGroupId: nil,
            attempt: attempt,
            provider: providerName(),
            model: model,
            operation: "jarvis_chat",
            requestMethod: request.httpMethod,
            requestURL: request.url,
            requestHeaders: request.allHTTPHeaderFields,
            requestBody: request.httpBody,
            startedAt: startedAt
        )

        var didLogFailure = false

        do {
            let (data, response) = try await URLSession.shared.data(for: request)
            guard let httpResponse = response as? HTTPURLResponse else {
                LLMLogger.logFailure(
                    ctx: ctx,
                    http: nil,
                    finishedAt: Date(),
                    errorDomain: "LLMService",
                    errorCode: nil,
                    errorMessage: "Invalid HTTP response"
                )
                didLogFailure = true
                throw LLMServiceError.invalidResponse
            }

            let responseHeaders: [String: String] = httpResponse.allHeaderFields.reduce(into: [String: String]()) { partialResult, element in
                if let key = element.key as? String, let value = element.value as? CustomStringConvertible {
                    partialResult[key] = value.description
                }
            }
            let httpInfo = LLMHTTPInfo(
                httpStatus: httpResponse.statusCode,
                responseHeaders: responseHeaders,
                responseBody: data
            )

            guard httpResponse.statusCode == 200 else {
                LLMLogger.logFailure(
                    ctx: ctx,
                    http: httpInfo,
                    finishedAt: Date(),
                    errorDomain: "LLMService",
                    errorCode: httpResponse.statusCode,
                    errorMessage: HTTPURLResponse.localizedString(forStatusCode: httpResponse.statusCode)
                )
                didLogFailure = true
                throw LLMServiceError.invalidResponse
            }

            guard let json = try? JSONSerialization.jsonObject(with: data) as? [String: Any],
                  let candidates = json["candidates"] as? [[String: Any]],
                  let firstCandidate = candidates.first,
                  let content = firstCandidate["content"] as? [String: Any],
                  let parts = content["parts"] as? [[String: Any]],
                  let text = parts.compactMap({ $0["text"] as? String }).first else {
                LLMLogger.logFailure(
                    ctx: ctx,
                    http: httpInfo,
                    finishedAt: Date(),
                    errorDomain: "LLMService",
                    errorCode: nil,
                    errorMessage: "Unexpected response format"
                )
                didLogFailure = true
                throw LLMServiceError.invalidResponse
            }

            LLMLogger.logSuccess(
                ctx: ctx,
                http: httpInfo,
                finishedAt: Date()
            )

            return text.trimmingCharacters(in: .whitespacesAndNewlines)
        } catch {
            let nsError = error as NSError
            if !didLogFailure {
                LLMLogger.logFailure(
                    ctx: ctx,
                    http: nil,
                    finishedAt: Date(),
                    errorDomain: nsError.domain,
                    errorCode: nsError.code,
                    errorMessage: nsError.localizedDescription
                )
            }
            throw error
        }
    }

    private func makeGeminiChatRequestBody(prompt: String, maxTokens: Int, temperature: Double) -> [String: Any] {
        let sanitizedMaxTokens = max(1, maxTokens)
        let sanitizedTemperature = max(0.0, min(temperature, 2.0))

        return [
            "contents": [
                [
                    "parts": [
                        ["text": prompt]
                    ]
                ]
            ],
            "generationConfig": [
                "temperature": sanitizedTemperature,
                "maxOutputTokens": sanitizedMaxTokens,
                "topP": 0.95,
                "topK": 40
            ]
        ]
    }
    
    
    private func createErrorCard(batchId: Int64, batchStartTime: Date, batchEndTime: Date, error: Error) -> TimelineCardShell {
        let formatter = DateFormatter()
        formatter.dateFormat = "h:mm a"
        formatter.locale = Locale(identifier: "en_US_POSIX")
        formatter.timeZone = TimeZone.current

        let startTimeStr = formatter.string(from: batchStartTime)
        let endTimeStr = formatter.string(from: batchEndTime)
        
        // Calculate duration in minutes
        let duration = Int(batchEndTime.timeIntervalSince(batchStartTime) / 60)
        
        // Get human-readable error message
        let humanError = getHumanReadableError(error)
        
        // Create the error card
        return TimelineCardShell(
            startTimestamp: startTimeStr,
            endTimestamp: endTimeStr,
            category: "System",
            subcategory: "Error",
            title: "Processing failed",
            summary: "Failed to process \(duration) minutes of recording from \(startTimeStr) to \(endTimeStr). \(humanError) Your recording is safe and can be reprocessed.",
            detailedSummary: "Error details: \(error.localizedDescription)\n\nThis recording batch (ID: \(batchId)) failed during AI processing. The original video files are preserved and can be reprocessed by retrying from Settings. Common causes include network issues, API rate limits, or temporary service outages.",
            distractions: nil,
            appSites: nil
        )
    }
    
    private func getHumanReadableError(_ error: Error) -> String {
        // First check if it's an NSError with a domain and code we recognize
        if let nsError = error as NSError? {
            // For HTTP errors, check if we have a specific error message in userInfo
            if nsError.domain == "GeminiError" && nsError.code >= 400 && nsError.code < 600 {
                // Check for specific known API error messages
                let errorMessage = nsError.localizedDescription.lowercased()
                if errorMessage.contains("api key not found") {
                    return "Invalid API key. Please check your Gemini API key in Settings."
                } else if errorMessage.contains("rate limit") || errorMessage.contains("quota") {
                    return "Rate limited. Too many requests to Gemini. Please wait a few minutes."
                } else if errorMessage.contains("unauthorized") {
                    return "Unauthorized. Your Gemini API key may be invalid or expired."
                } else if errorMessage.contains("timeout") {
                    return "Request timed out. The video may be too large or the connection is slow."
                }
                // Fall through to switch statement for generic HTTP error messages
            }

            // Check specific error domains and codes
            switch nsError.domain {
            case "LLMService":
                switch nsError.code {
                case 1: return "No AI provider is configured. Please set one up in Settings."
                case 2: return "The recording batch couldn't be found."
                case 3: return "No video recordings found in this time period."
                case 4: return "Failed to create the video for processing."
                case 5: return "Failed to combine video chunks."
                case 6: return "Failed to prepare video for processing."
                default: break
                }
                
            case "GeminiError", "GeminiProvider":
                switch nsError.code {
                case 1: return "Failed to upload the video to Gemini."
                case 2: return "Gemini took too long to process the video."
                case 3, 5: return "Failed to parse Gemini's response."
                case 4: return "Failed to start video upload to Gemini."
                case 6: return "Invalid video file."
                case 7, 9: return "Gemini returned an unexpected response format."
                case 8, 10: return "Failed to connect to Gemini after multiple attempts."
                case 100: return "The AI generated timestamps beyond the video duration."
                case 101: return "The AI couldn't identify any activities in the video."
                // HTTP status codes
                case 400: return "Invalid API key. Please check your Gemini API key in Settings."
                case 401: return "Unauthorized. Your Gemini API key may be invalid or expired."
                case 403: return "Access forbidden. Check your Gemini API permissions."
                case 429: return "Rate limited. Too many requests to Gemini. Please wait a few minutes."
                case 503: return "Google's Gemini servers returned a 503 error. Google's AI services may be temporarily down. If you see many of these in a row, please wait at least a few hours before retrying. Check the [Google AI Studio status](https://aistudio.google.com/status) page for updates."
                case 500...599: return "Gemini service error. The service may be temporarily down."
                default:
                    // For other HTTP errors, provide context
                    if nsError.code >= 400 && nsError.code < 600 {
                        return "Gemini returned HTTP error \(nsError.code). Check your API settings."
                    }
                    break
                }
                
            case "OllamaProvider":
                switch nsError.code {
                case 1: return "Invalid video duration."
                case 2: return "Failed to process video frame."
                case 4: return "Failed to connect to local AI model."
                case 8, 9, 10: return "The local AI returned an unexpected response."
                case 11: return "The local AI couldn't identify any activities."
                case 12: return "The local AI didn't analyze enough of the video."
                case 13: return "The local AI generated too many segments."
                default: break
                }
                
            case "AnalysisManager":
                switch nsError.code {
                case 1: return "The analysis system was interrupted."
                case 2: return "Failed to reprocess some recordings."
                case 3: return "Couldn't find the recording information."
                default: break
                }
                
            default:
                break
            }
        }
        
        // Fallback to checking the error description for common patterns
        let errorDescription = error.localizedDescription.lowercased()
        
        switch true {
        case errorDescription.contains("rate limit") || errorDescription.contains("429"):
            return "The AI service is temporarily overwhelmed. This usually resolves itself in a few minutes."
            
        case errorDescription.contains("network") || errorDescription.contains("connection"):
            return "Couldn't connect to the AI service. Check your internet connection."
            
        case errorDescription.contains("api key") || errorDescription.contains("unauthorized") || errorDescription.contains("401"):
            return "There's an issue with your API key. Please check your settings."
            
        case errorDescription.contains("503"):
            return "Google's Gemini servers returned a 503 error. Google's AI services may be temporarily down. If you see many of these in a row, please wait at least a few hours before retrying. Check the [Google AI Studio status](https://aistudio.google.com/status) page for updates."
            
        case errorDescription.contains("timeout"):
            return "The AI took too long to respond. This might be due to a long recording or slow connection."
            
        case errorDescription.contains("no observations"):
            return "The AI couldn't understand what was happening in this recording."
            
        case errorDescription.contains("exceed") || errorDescription.contains("duration"):
            return "The AI got confused about the video timing."
            
        case errorDescription.contains("no llm provider") || errorDescription.contains("not configured"):
            return "No AI provider is configured. Please set one up in Settings."
            
        case errorDescription.contains("failed to upload"):
            return "Failed to upload the video for processing."
            
        case errorDescription.contains("invalid response") || errorDescription.contains("json"):
            return "The AI returned an unexpected response format."
            
        case errorDescription.contains("failed after") && errorDescription.contains("attempts"):
            return "Couldn't connect to the AI service after multiple attempts."
            
        default:
            // For unknown errors, keep it simple
            return "An unexpected error occurred."
        }
    }

    func generateResponse(prompt: String, maxTokens: Int, temperature: Double) async throws -> String {
<<<<<<< HEAD
        guard let provider = provider else {
            throw NSError(
                domain: "LLMService",
                code: 7,
                userInfo: [NSLocalizedDescriptionKey: "No LLM provider configured. Please configure in settings."]
            )
        }

        if let geminiProvider = provider as? GeminiDirectProvider {
            return try await geminiProvider.generateChatResponse(
                prompt: prompt,
                maxTokens: maxTokens,
                temperature: temperature
            )
        }

        if let ollamaProvider = provider as? OllamaProvider {
            return try await ollamaProvider.generateChatResponse(
                prompt: prompt,
                maxTokens: maxTokens,
                temperature: temperature
            )
        }

        throw NSError(
            domain: "LLMService",
            code: 8,
            userInfo: [NSLocalizedDescriptionKey: "Chat responses are not supported for the selected provider."]
        )
=======
        guard provider != nil else {
            throw NSError(
                domain: "LLMService",
                code: 7,
                userInfo: [NSLocalizedDescriptionKey: "No language model provider configured. Please update your settings."]
            )
        }

        let sanitizedPrompt = prompt.trimmingCharacters(in: .whitespacesAndNewlines)
        guard !sanitizedPrompt.isEmpty else {
            return "I'm ready whenever you are."
        }

        let maxCharacterCount = max(32, min(maxTokens * 4, 2000))
        let summary = sanitizedPrompt.prefix(maxCharacterCount)

        return "Jarvis is still warming up, but here's what I gathered:\n\(summary)"
>>>>>>> 9560deab
    }
}<|MERGE_RESOLUTION|>--- conflicted
+++ resolved
@@ -767,37 +767,6 @@
     }
 
     func generateResponse(prompt: String, maxTokens: Int, temperature: Double) async throws -> String {
-<<<<<<< HEAD
-        guard let provider = provider else {
-            throw NSError(
-                domain: "LLMService",
-                code: 7,
-                userInfo: [NSLocalizedDescriptionKey: "No LLM provider configured. Please configure in settings."]
-            )
-        }
-
-        if let geminiProvider = provider as? GeminiDirectProvider {
-            return try await geminiProvider.generateChatResponse(
-                prompt: prompt,
-                maxTokens: maxTokens,
-                temperature: temperature
-            )
-        }
-
-        if let ollamaProvider = provider as? OllamaProvider {
-            return try await ollamaProvider.generateChatResponse(
-                prompt: prompt,
-                maxTokens: maxTokens,
-                temperature: temperature
-            )
-        }
-
-        throw NSError(
-            domain: "LLMService",
-            code: 8,
-            userInfo: [NSLocalizedDescriptionKey: "Chat responses are not supported for the selected provider."]
-        )
-=======
         guard provider != nil else {
             throw NSError(
                 domain: "LLMService",
@@ -815,6 +784,5 @@
         let summary = sanitizedPrompt.prefix(maxCharacterCount)
 
         return "Jarvis is still warming up, but here's what I gathered:\n\(summary)"
->>>>>>> 9560deab
     }
 }