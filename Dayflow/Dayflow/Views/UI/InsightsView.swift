--- conflicted
+++ resolved
@@ -1112,7 +1112,6 @@
             ProductivityInsight(
                 type: .productivityPattern,
                 title: "Peak Productivity Hours",
-<<<<<<< HEAD
                 description: "You're most productive between 9 AM and 12 PM",
                 metrics: [
                     ProductivityMetric(
@@ -1144,38 +1143,18 @@
                     )
                 ],
                 confidenceLevel: 0.88
-=======
-                description: "You're most productive between 9 AM and 12 PM.",
-                metrics: [focusTimeMetric, productivityScoreMetric],
-                confidenceLevel: 0.92,
-                actionableItems: [
-                    ActionableItem(
-                        title: "Block morning focus time",
-                        description: "Reserve 9 AM – 11 AM for deep work sessions.",
-                        type: .technique,
-                        isCompleted: false,
-                        completedAt: nil
-                    )
-                ]
->>>>>>> 7a5ae87e
             )
         ],
         recommendations: [
             Recommendation(
                 title: "Optimize Morning Routine",
-<<<<<<< HEAD
                 description: "Start your most important work during peak hours",
                 category: .focusImprovement,
-=======
-                description: "Start your most important work during peak hours.",
-                category: .timeManagement,
->>>>>>> 7a5ae87e
                 priority: .high,
                 actionable: true,
                 estimatedImpact: .significant,
                 suggestedActions: [
                     Recommendation.SuggestedAction(
-<<<<<<< HEAD
                         title: "Schedule focus blocks",
                         description: "Plan dedicated deep work sessions each morning",
                         difficulty: .moderate,
@@ -1226,22 +1205,6 @@
                     start: Calendar.current.date(byAdding: .day, value: -7, to: Date()) ?? Date(),
                     end: Date()
                 )
-=======
-                        title: "Plan a morning focus block",
-                        description: "Protect morning hours for deep, high-impact work.",
-                        difficulty: .easy,
-                        estimatedTime: 1800,
-                        steps: [
-                            "Schedule a recurring focus block from 9 AM to 11 AM",
-                            "Prepare priority tasks the evening before",
-                            "Silence non-essential notifications during the block"
-                        ]
-                    )
-                ],
-                evidence: [focusTimeMetric, productivityScoreMetric],
-                createdAt: Date(),
-                dismissedAt: nil
->>>>>>> 7a5ae87e
             )
         ],
         configuration: DashboardConfiguration(
