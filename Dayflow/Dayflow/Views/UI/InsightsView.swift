//
//  InsightsView.swift
//  FocusLock
//
//  Comprehensive insights and recommendations for productivity optimization
//

import Foundation
import SwiftUI

private struct InsightPresentation {
    let iconName: String
    let accentColor: Color
    let categoryTitle: String

    static func make(for type: ProductivityInsight.InsightType) -> InsightPresentation {
        switch type {
        case .peakPerformance:
            return InsightPresentation(iconName: "chart.line.uptrend.xyaxis", accentColor: .green, categoryTitle: "Peak Performance")
        case .productivityPattern:
            return InsightPresentation(iconName: "square.grid.2x2", accentColor: .blue, categoryTitle: "Productivity Pattern")
        case .energyOptimization:
            return InsightPresentation(iconName: "bolt.fill", accentColor: .yellow, categoryTitle: "Energy Optimization")
        case .taskEfficiency:
            return InsightPresentation(iconName: "checkmark.circle.fill", accentColor: .teal, categoryTitle: "Task Efficiency")
        case .schedulingImprovement:
            return InsightPresentation(iconName: "calendar.badge.clock", accentColor: .purple, categoryTitle: "Scheduling Improvement")
        case .goalProgress:
            return InsightPresentation(iconName: "target", accentColor: .orange, categoryTitle: "Goal Progress")
        case .burnoutRisk:
            return InsightPresentation(iconName: "exclamationmark.triangle.fill", accentColor: .red, categoryTitle: "Burnout Risk")
        case .focusQuality:
            return InsightPresentation(iconName: "eye.circle.fill", accentColor: .indigo, categoryTitle: "Focus Quality")
        }
    }
}

private extension ProductivityInsight {
    var presentation: InsightPresentation { .make(for: type) }

    var isHighConfidence: Bool { confidenceLevel >= 0.7 }

    var isTrendRelated: Bool {
        switch type {
        case .peakPerformance, .productivityPattern, .taskEfficiency, .schedulingImprovement, .goalProgress:
            return true
        case .energyOptimization, .burnoutRisk, .focusQuality:
            return metrics.contains { $0.category == .focusTime || $0.category == .productivity }
        }
    }

    var isPatternInsight: Bool {
        switch type {
        case .productivityPattern, .taskEfficiency, .focusQuality:
            return true
        case .peakPerformance, .energyOptimization, .schedulingImprovement, .goalProgress, .burnoutRisk:
            return false
        }
    }

    var isTimeRelated: Bool {
        type == .schedulingImprovement || metrics.contains { $0.category == .focusTime || $0.category == .taskCompletion }
    }

    var isGoalRelated: Bool {
        type == .goalProgress || metrics.contains { $0.category == .goals }
    }

    var isProductivityRelated: Bool {
        type == .peakPerformance || type == .productivityPattern || metrics.contains { $0.category == .productivity }
    }
}

private extension Array where Element == ProductivityInsight {
    var highConfidence: [ProductivityInsight] {
        let sortedInsights = sorted { $0.confidenceLevel > $1.confidenceLevel }
        let filtered = sortedInsights.filter { $0.isHighConfidence }
        return filtered.isEmpty ? sortedInsights : filtered
    }
}

private extension ProductivityRecommendation.ImpactLevel {
    var displayName: String {
        rawValue.replacingOccurrences(of: "_", with: " ").capitalized
    }
}

struct InsightsView: View {
    let insights: [ProductivityInsight]
    let recommendations: [Recommendation]
    let trends: [TrendData]
    let showDetailedAnalysis: Bool

    @State private var selectedInsight: ProductivityInsight?
    @State private var expandedRecommendation: Recommendation?

    var body: some View {
        ScrollView {
            VStack(alignment: .leading, spacing: 24) {
                // Header
                VStack(alignment: .leading, spacing: 8) {
                    Text("Productivity Insights")
                        .font(.custom("InstrumentSerif-Regular", size: 32))
                        .foregroundColor(.black)

                    Text("Personalized analysis and recommendations based on your productivity patterns")
                        .font(.custom("Nunito", size: 16))
                        .foregroundColor(.gray)
                        .multilineTextAlignment(.leading)
                }
                .padding(.horizontal)

                // Key Insights Section
                if !insights.isEmpty {
                    InsightsSection(
                        title: "Key Insights",
<<<<<<< HEAD
                        insights: insights.highConfidence,
=======
                        insights: insights.filter { $0.priority.level >= Recommendation.Priority.medium.level },
>>>>>>> b899727b
                        selectedInsight: $selectedInsight
                    )
                }

                // Trend Analysis Section
                if !trends.isEmpty {
                    TrendAnalysisSection(
                        trends: trends,
                        insights: insights.filter { $0.isTrendRelated }
                    )
                }

                // Recommendations Section
                if !recommendations.isEmpty {
                    RecommendationsSection(
                        recommendations: recommendations,
                        expandedRecommendation: $expandedRecommendation,
                        onApplyAction: { recommendation in
                            handleRecommendationAction(recommendation)
                        }
                    )
                }

                // Performance Patterns Section
                if !insights.isEmpty {
                    PerformancePatternsSection(insights: insights.filter { $0.isPatternInsight })
                }

                // Quick Actions Section
                QuickActionsSection(
                    insights: insights,
                    recommendations: recommendations,
                    onQuickAction: handleQuickAction
                )

                // Detailed Analysis Section
                if showDetailedAnalysis {
                    DetailedAnalysisSection(
                        insights: insights,
                        trends: trends,
                        recommendations: recommendations
                    )
                }
            }
            .padding(.vertical)
        }
        .background(Color(.systemGroupedBackground))
        .sheet(item: $selectedInsight) { insight in
            InsightDetailView(insight: insight)
        }
    }

    private func handleRecommendationAction(_ recommendation: Recommendation) {
        // Handle recommendation actions (e.g., apply settings, start timer)
        expandedRecommendation = recommendation
    }

    private func handleQuickAction(_ action: QuickAction) {
        // Handle quick actions (e.g., start focus session, take a break)
        switch action {
        case .startFocus:
            // Start focus session
            break
        case .takeBreak:
            // Take a break
            break
        case .adjustGoals:
            // Adjust productivity goals
            break
        case .reviewPatterns:
            // Review productivity patterns
            break
        }
    }
}

// MARK: - Insights Section

struct InsightsSection: View {
    let title: String
    let insights: [ProductivityInsight]
    @Binding var selectedInsight: ProductivityInsight?

    var body: some View {
        VStack(alignment: .leading, spacing: 16) {
            Text(title)
                .font(.custom("InstrumentSerif-Regular", size: 24))
                .foregroundColor(.black)
                .padding(.horizontal)

            LazyVGrid(columns: [
                GridItem(.flexible()),
                GridItem(.flexible())
            ], spacing: 16) {
                ForEach(insights.prefix(6), id: \.id) { insight in
                    InsightCard(
                        insight: insight,
                        onTap: { selectedInsight = insight }
                    )
                }
            }
            .padding(.horizontal)
        }
    }
}

struct InsightCard: View {
    let insight: ProductivityInsight
    let onTap: () -> Void

    private var metadata: InsightPresentation { insight.presentation }
    private var primaryRecommendation: ProductivityRecommendation? { insight.recommendations.first }

    var body: some View {
        VStack(alignment: .leading, spacing: 12) {
            HStack {
                Image(systemName: metadata.iconName)
                    .font(.system(size: 20, weight: .medium))
                    .foregroundColor(metadata.accentColor)

                Spacer()

                ConfidenceIndicator(confidence: insight.confidenceLevel, color: metadata.accentColor)
            }

            Text(insight.title)
                .font(.custom("Nunito", size: 16))
                .fontWeight(.semibold)
                .foregroundColor(.black)
                .lineLimit(2)

            Text(insight.description)
                .font(.custom("Nunito", size: 14))
                .foregroundColor(.gray)
                .lineLimit(3)

            if let recommendation = primaryRecommendation {
                Text("Top Recommendation: \(recommendation.title)")
                    .font(.custom("Nunito", size: 12))
                    .foregroundColor(metadata.accentColor.opacity(0.8))
                    .padding(.horizontal, 8)
                    .padding(.vertical, 4)
                    .background(metadata.accentColor.opacity(0.1))
                    .cornerRadius(6)
            }
        }
        .padding(16)
        .background(Color.white)
        .cornerRadius(12)
        .shadow(color: .black.opacity(0.05), radius: 4, x: 0, y: 2)
        .onTapGesture {
            onTap()
        }
    }
}

// MARK: - Trend Analysis Section

struct TrendAnalysisSection: View {
    let trends: [TrendData]
    let insights: [ProductivityInsight]

    var body: some View {
        VStack(alignment: .leading, spacing: 16) {
            Text("Trend Analysis")
                .font(.custom("InstrumentSerif-Regular", size: 24))
                .foregroundColor(.black)
                .padding(.horizontal)

            ScrollView(.horizontal, showsIndicators: false) {
                HStack(spacing: 16) {
                    ForEach(trends.prefix(3), id: \.id) { trend in
                        TrendCard(trend: trend, insights: insights)
                    }
                }
                .padding(.horizontal)
            }
        }
    }
}

struct TrendCard: View {
    let trend: TrendData
    let insights: [ProductivityInsight]

    private static let dateIntervalFormatter: DateIntervalFormatter = {
        let formatter = DateIntervalFormatter()
        formatter.dateStyle = .short
        formatter.timeStyle = .none
        return formatter
    }()

    private var dateRangeDescription: String {
        Self.dateIntervalFormatter.string(from: trend.dateRange.start, to: trend.dateRange.end)
    }

    var body: some View {
        VStack(alignment: .leading, spacing: 12) {
            HStack {
                VStack(alignment: .leading, spacing: 4) {
                    Text(trend.metricName)
                        .font(.custom("Nunito", size: 16))
                        .fontWeight(.semibold)
                        .foregroundColor(.black)

<<<<<<< HEAD
                    Text(dateRangeDescription)
=======
                    Text(trend.periodDescription)
>>>>>>> b899727b
                        .font(.custom("Nunito", size: 12))
                        .foregroundColor(.gray)
                }

                Spacer()

                VStack(alignment: .trailing, spacing: 4) {
                    HStack(spacing: 4) {
                        Text(trend.trendDirection.arrow)
                            .foregroundColor(trend.trendDirection.color)
                        Text(String(format: "%.1f%%", trend.trendStrength * 100))
                            .font(.custom("Nunito", size: 14))
                            .fontWeight(.medium)
                            .foregroundColor(trend.trendDirection.color)
                    }

                    Text("trend")
                        .font(.custom("Nunito", size: 10))
                        .foregroundColor(.gray)
                }
            }

            // Mini trend visualization
            MiniTrendView(trend: trend)

            // Related insights
            let relatedInsights = insights.filter { insight in
                insight.metrics.contains { $0.name == trend.metricName }
            }

            if !relatedInsights.isEmpty {
                VStack(alignment: .leading, spacing: 4) {
                    Text("Related Insights")
                        .font(.custom("Nunito", size: 12))
                        .fontWeight(.medium)
                        .foregroundColor(.gray)

                    ForEach(relatedInsights.prefix(2), id: \.id) { insight in
                        let metadata = insight.presentation
                        HStack {
                            Circle()
                                .fill(metadata.accentColor)
                                .frame(width: 4, height: 4)

                            Text(insight.title)
                                .font(.custom("Nunito", size: 11))
                                .foregroundColor(.gray)
                                .lineLimit(1)

                            Spacer()
                        }
                    }
                }
            }
        }
        .padding(16)
        .frame(width: 280)
        .background(Color.white)
        .cornerRadius(12)
        .shadow(color: .black.opacity(0.05), radius: 4, x: 0, y: 2)
    }
}

struct MiniTrendView: View {
    let trend: TrendData

    var body: some View {
        GeometryReader { geometry in
            let points = generateTrendPoints(in: geometry.size, from: trend.datapoints)

            Path { path in
                guard points.count > 1 else { return }

                path.move(to: points[0])
                for i in 1..<points.count {
                    path.addLine(to: points[i])
                }
            }
            .trim(from: 0, to: 1)
            .stroke(
                trend.trendDirection.color,
                style: StrokeStyle(lineWidth: 2, lineCap: .round, lineJoin: .round)
            )
        }
        .frame(height: 60)
    }

    private func generateTrendPoints(in size: CGSize, from datapoints: [TrendData.DataPoint]) -> [CGPoint] {
        guard !datapoints.isEmpty else { return [] }

        let maxValue = datapoints.map(\.value).max() ?? 1
        let minValue = datapoints.map(\.value).min() ?? 0
        let range = maxValue - minValue

        return datapoints.enumerated().map { index, point in
            let x = CGFloat(index) / CGFloat(datapoints.count - 1) * size.width
            let normalizedValue = range > 0 ? (point.value - minValue) / range : 0.5
            let y = size.height * (1 - normalizedValue)
            return CGPoint(x: x, y: y)
        }
    }
}

// MARK: - Recommendations Section

struct RecommendationsSection: View {
    let recommendations: [Recommendation]
    @Binding var expandedRecommendation: Recommendation?
    let onApplyAction: (Recommendation) -> Void

    var body: some View {
        VStack(alignment: .leading, spacing: 16) {
            Text("Recommendations")
                .font(.custom("InstrumentSerif-Regular", size: 24))
                .foregroundColor(.black)
                .padding(.horizontal)

            VStack(spacing: 12) {
                ForEach(recommendations.prefix(5), id: \.id) { recommendation in
                    RecommendationCard(
                        recommendation: recommendation,
                        isExpanded: expandedRecommendation?.id == recommendation.id,
                        onToggle: {
                            withAnimation(.easeInOut(duration: 0.3)) {
                                expandedRecommendation = expandedRecommendation?.id == recommendation.id ? nil : recommendation
                            }
                        },
                        onApplyAction: { onApplyAction(recommendation) }
                    )
                }
            }
            .padding(.horizontal)
        }
    }
}

struct RecommendationCard: View {
    let recommendation: Recommendation
    let isExpanded: Bool
    let onToggle: () -> Void
    let onApplyAction: () -> Void

    private var accentColor: Color { recommendation.category.color }
    private var iconName: String { recommendation.category.icon }

    var body: some View {
        VStack(alignment: .leading, spacing: 12) {
            HStack {
                Image(systemName: iconName)
                    .font(.system(size: 20, weight: .medium))
                    .foregroundColor(accentColor)

                VStack(alignment: .leading, spacing: 2) {
                    Text(recommendation.title)
                        .font(.custom("Nunito", size: 16))
                        .fontWeight(.semibold)
                        .foregroundColor(.black)

                    Text(recommendation.category.displayName)
                        .font(.custom("Nunito", size: 12))
                        .foregroundColor(.gray)
                }

                Spacer()

                Button(action: onToggle) {
                    Image(systemName: isExpanded ? "chevron.up" : "chevron.down")
                        .font(.system(size: 12, weight: .medium))
                        .foregroundColor(.gray)
                }
            }

            Text(recommendation.description)
                .font(.custom("Nunito", size: 14))
                .foregroundColor(.gray)
                .lineLimit(isExpanded ? nil : 2)

            if isExpanded {
                VStack(alignment: .leading, spacing: 8) {
                    if !recommendation.suggestedActions.isEmpty {
                        Text("Suggested actions")
                            .font(.custom("Nunito", size: 12))
                            .fontWeight(.medium)
                            .foregroundColor(.gray)

                        VStack(alignment: .leading, spacing: 6) {
                            ForEach(recommendation.suggestedActions.prefix(2)) { action in
                                VStack(alignment: .leading, spacing: 4) {
                                    Text(action.title)
                                        .font(.custom("Nunito", size: 12))
                                        .fontWeight(.medium)
                                        .foregroundColor(accentColor)

                                    Text(action.description)
                                        .font(.custom("Nunito", size: 12))
                                        .foregroundColor(.gray)

                                    if !action.steps.isEmpty {
                                        VStack(alignment: .leading, spacing: 2) {
                                            ForEach(Array(action.steps.enumerated()), id: \.offset) { index, step in
                                                Text("\(index + 1). \(step)")
                                                    .font(.custom("Nunito", size: 11))
                                                    .foregroundColor(.gray)
                                            }
                                        }
                                    }
                                }
                            }
                        }
                    }

                    HStack {
                        Image(systemName: "chart.line.uptrend.xyaxis")
                            .font(.system(size: 12))
<<<<<<< HEAD
                            .foregroundColor(recommendation.estimatedImpact.color)

                        Text("Impact: \(recommendation.estimatedImpact.displayName)")
                            .font(.custom("Nunito", size: 12))
                            .foregroundColor(recommendation.estimatedImpact.color)
=======
                            .foregroundColor(.green)

                        Text("Expected impact: \(recommendation.impactDescription)")
                            .font(.custom("Nunito", size: 12))
                            .foregroundColor(.green)
>>>>>>> b899727b
                    }

                    Button(action: onApplyAction) {
                        Text("Apply Recommendation")
                            .font(.custom("Nunito", size: 14))
                            .fontWeight(.medium)
                            .foregroundColor(.white)
                            .padding(.horizontal, 16)
                            .padding(.vertical, 8)
                            .background(accentColor)
                            .cornerRadius(8)
                    }
                }
            }
        }
        .padding(16)
        .background(Color.white)
        .cornerRadius(12)
        .shadow(color: .black.opacity(0.05), radius: 4, x: 0, y: 2)
    }
}

// MARK: - Performance Patterns Section

struct PerformancePatternsSection: View {
    let insights: [ProductivityInsight]

    var body: some View {
        VStack(alignment: .leading, spacing: 16) {
            Text("Performance Patterns")
                .font(.custom("InstrumentSerif-Regular", size: 24))
                .foregroundColor(.black)
                .padding(.horizontal)

            LazyVGrid(columns: [
                GridItem(.flexible()),
                GridItem(.flexible())
            ], spacing: 16) {
                ForEach(insights.prefix(4), id: \.id) { insight in
                    PatternCard(insight: insight)
                }
            }
            .padding(.horizontal)
        }
    }
}

struct PatternCard: View {
    let insight: ProductivityInsight

    private var metadata: InsightPresentation { insight.presentation }

    var body: some View {
        VStack(alignment: .leading, spacing: 12) {
            HStack {
                Image(systemName: metadata.iconName)
                    .font(.system(size: 18, weight: .medium))
                    .foregroundColor(metadata.accentColor)

                Spacer()

                Text(metadata.categoryTitle)
                    .font(.custom("Nunito", size: 10))
                    .foregroundColor(.gray)
                    .padding(.horizontal, 6)
                    .padding(.vertical, 2)
                    .background(Color.gray.opacity(0.1))
                    .cornerRadius(4)
            }

            Text(insight.title)
                .font(.custom("Nunito", size: 14))
                .fontWeight(.semibold)
                .foregroundColor(.black)
                .lineLimit(2)

            Text(insight.description)
                .font(.custom("Nunito", size: 12))
                .foregroundColor(.gray)
                .lineLimit(2)
        }
        .padding(12)
        .background(Color.white)
        .cornerRadius(10)
        .shadow(color: .black.opacity(0.05), radius: 3, x: 0, y: 1)
    }
}

// MARK: - Quick Actions Section

struct QuickActionsSection: View {
    let insights: [ProductivityInsight]
    let recommendations: [Recommendation]
    let onQuickAction: (QuickAction) -> Void

    var body: some View {
        VStack(alignment: .leading, spacing: 16) {
            Text("Quick Actions")
                .font(.custom("InstrumentSerif-Regular", size: 24))
                .foregroundColor(.black)
                .padding(.horizontal)

            LazyVGrid(columns: [
                GridItem(.flexible()),
                GridItem(.flexible()),
                GridItem(.flexible()),
                GridItem(.flexible())
            ], spacing: 12) {
                ForEach(QuickAction.allCases, id: \.self) { action in
                    QuickActionButton(
                        action: action,
                        insights: insights,
                        recommendations: recommendations,
                        onTap: { onQuickAction(action) }
                    )
                }
            }
            .padding(.horizontal)
        }
    }
}

enum QuickAction: CaseIterable {
    case startFocus
    case takeBreak
    case adjustGoals
    case reviewPatterns

    var title: String {
        switch self {
        case .startFocus: return "Start Focus"
        case .takeBreak: return "Take Break"
        case .adjustGoals: return "Adjust Goals"
        case .reviewPatterns: return "Review Patterns"
        }
    }

    var icon: String {
        switch self {
        case .startFocus: return "play.circle.fill"
        case .takeBreak: return "pause.circle.fill"
        case .adjustGoals: return "target"
        case .reviewPatterns: return "chart.bar.fill"
        }
    }

    var color: Color {
        switch self {
        case .startFocus: return .blue
        case .takeBreak: return .orange
        case .adjustGoals: return .green
        case .reviewPatterns: return .purple
        }
    }
}

struct QuickActionButton: View {
    let action: QuickAction
    let insights: [ProductivityInsight]
    let recommendations: [Recommendation]
    let onTap: () -> Void

    var body: some View {
        Button(action: onTap) {
            VStack(spacing: 8) {
                Image(systemName: action.icon)
                    .font(.system(size: 24))
                    .foregroundColor(action.color)

                Text(action.title)
                    .font(.custom("Nunito", size: 11))
                    .fontWeight(.medium)
                    .foregroundColor(.black)
                    .multilineTextAlignment(.center)
            }
            .padding(.vertical, 12)
            .frame(maxWidth: .infinity)
            .background(Color.white)
            .cornerRadius(10)
            .shadow(color: .black.opacity(0.05), radius: 3, x: 0, y: 1)
        }
        .buttonStyle(PlainButtonStyle())
    }
}

// MARK: - Detailed Analysis Section

struct DetailedAnalysisSection: View {
    let insights: [ProductivityInsight]
    let trends: [TrendData]
    let recommendations: [Recommendation]

    var body: some View {
        VStack(alignment: .leading, spacing: 16) {
            Text("Detailed Analysis")
                .font(.custom("InstrumentSerif-Regular", size: 24))
                .foregroundColor(.black)
                .padding(.horizontal)

            VStack(spacing: 16) {
                // Productivity Score Breakdown
                ProductivityScoreBreakdown(insights: insights)

                // Time Analysis
                TimeAnalysisSection(insights: insights, trends: trends)

                // Goal Progress
                GoalProgressSection(insights: insights, recommendations: recommendations)
            }
            .padding(.horizontal)
        }
    }
}

struct ProductivityScoreBreakdown: View {
    let insights: [ProductivityInsight]

    var body: some View {
        VStack(alignment: .leading, spacing: 12) {
            Text("Productivity Score Breakdown")
                .font(.custom("Nunito", size: 18))
                .fontWeight(.semibold)
                .foregroundColor(.black)

            let scoreInsights = insights.filter { $0.isProductivityRelated }

            if !scoreInsights.isEmpty {
                VStack(spacing: 8) {
                    ForEach(scoreInsights, id: \.id) { insight in
                        let metric = insight.metrics.first { $0.category == .productivity } ?? insight.metrics.first
                        HStack {
                            Text(insight.title)
                                .font(.custom("Nunito", size: 14))
                                .foregroundColor(.gray)

                            Spacer()

                            if let metric {
                                Text(String(format: "%.1f %@", metric.value, metric.unit))
                                    .font(.custom("Nunito", size: 14))
                                    .fontWeight(.medium)
                                    .foregroundColor(.black)
                            } else {
                                Text("Confidence \(Int(insight.confidenceLevel * 100))%")
                                    .font(.custom("Nunito", size: 14))
                                    .fontWeight(.medium)
                                    .foregroundColor(.black)
                            }
                        }
                    }
                }
            }
        }
        .padding(16)
        .background(Color.white)
        .cornerRadius(12)
        .shadow(color: .black.opacity(0.05), radius: 4, x: 0, y: 2)
    }
}

struct TimeAnalysisSection: View {
    let insights: [ProductivityInsight]
    let trends: [TrendData]

    var body: some View {
        VStack(alignment: .leading, spacing: 12) {
            Text("Time Analysis")
                .font(.custom("Nunito", size: 18))
                .fontWeight(.semibold)
                .foregroundColor(.black)

            let timeInsights = insights.filter { $0.isTimeRelated }

            if !timeInsights.isEmpty {
                VStack(spacing: 8) {
                    ForEach(timeInsights.prefix(3), id: \.id) { insight in
                        let metadata = insight.presentation
                        let metric = insight.metrics.first
                        HStack {
                            Image(systemName: metadata.iconName)
                                .font(.system(size: 16))
                                .foregroundColor(metadata.accentColor)

                            VStack(alignment: .leading, spacing: 2) {
                                Text(insight.title)
                                    .font(.custom("Nunito", size: 14))
                                    .foregroundColor(.black)

                                Text(insight.description)
                                    .font(.custom("Nunito", size: 12))
                                    .foregroundColor(.gray)
                                    .lineLimit(1)
                                if let metric {
                                    Text(String(format: "%.0f %@", metric.value, metric.unit))
                                        .font(.custom("Nunito", size: 11))
                                        .foregroundColor(metadata.accentColor)
                                }
                            }

                            Spacer()
                        }
                    }
                }
            }
        }
        .padding(16)
        .background(Color.white)
        .cornerRadius(12)
        .shadow(color: .black.opacity(0.05), radius: 4, x: 0, y: 2)
    }
}

struct GoalProgressSection: View {
    let insights: [ProductivityInsight]
    let recommendations: [Recommendation]

    var body: some View {
        VStack(alignment: .leading, spacing: 12) {
            Text("Goal Progress")
                .font(.custom("Nunito", size: 18))
                .fontWeight(.semibold)
                .foregroundColor(.black)

<<<<<<< HEAD
            let goalInsights = insights.filter { $0.isGoalRelated }
=======
            let goalInsights = insights.filter { $0.category == .goal }
>>>>>>> b899727b
            let goalRecommendations = recommendations.filter { $0.category == .goalSetting }

            if !goalInsights.isEmpty || !goalRecommendations.isEmpty {
                VStack(spacing: 8) {
                    ForEach(goalInsights.prefix(2), id: \.id) { insight in
                        GoalProgressRow(insight: insight)
                    }

                    ForEach(goalRecommendations.prefix(2), id: \.id) { recommendation in
                        HStack {
                            Image(systemName: recommendation.category.icon)
                                .font(.system(size: 16))
                                .foregroundColor(recommendation.category.color)

                            Text(recommendation.title)
                                .font(.custom("Nunito", size: 14))
                                .foregroundColor(.black)
                                .lineLimit(1)

                            Spacer()
                        }
                    }
                }
            }
        }
        .padding(16)
        .background(Color.white)
        .cornerRadius(12)
        .shadow(color: .black.opacity(0.05), radius: 4, x: 0, y: 2)
    }
}

struct GoalProgressRow: View {
    let insight: ProductivityInsight

    private var metadata: InsightPresentation { insight.presentation }
    private var goalMetric: ProductivityMetric? {
        insight.metrics.first { $0.category == .goals } ?? insight.metrics.first
    }

    var body: some View {
        VStack(alignment: .leading, spacing: 4) {
            HStack {
                Text(insight.title)
                    .font(.custom("Nunito", size: 14))
                    .foregroundColor(.black)

                Spacer()

<<<<<<< HEAD
                if let metric = goalMetric {
                    Text(String(format: "%.0f%@", metric.value, metric.unit))
                        .font(.custom("Nunito", size: 12))
                        .fontWeight(.medium)
                        .foregroundColor(metadata.accentColor)
                } else {
                    Text("Confidence \(Int(insight.confidenceLevel * 100))%")
                        .font(.custom("Nunito", size: 12))
                        .fontWeight(.medium)
                        .foregroundColor(metadata.accentColor)
                }
=======
            if let progress = insight.progressValue {
                Text(String(format: "%.0f%%", progress * 100))
                    .font(.custom("Nunito", size: 12))
                    .fontWeight(.medium)
                    .foregroundColor(insight.color)
>>>>>>> b899727b
            }
        }

<<<<<<< HEAD
            ProgressView(value: min(max(insight.confidenceLevel, 0), 1))
                .progressViewStyle(LinearProgressViewStyle(tint: metadata.accentColor))
=======
        if let progress = insight.progressValue {
            ProgressView(value: progress)
                .progressViewStyle(LinearProgressViewStyle(tint: insight.color))
>>>>>>> b899727b
                .scaleEffect(y: 0.8)
        }
    }
}
}

// MARK: - Supporting Views

struct PriorityIndicator: View {
    let priority: Recommendation.Priority

    var body: some View {
        HStack(spacing: 2) {
            ForEach(0..<priority.level, id: \.self) { _ in
                Circle()
                    .fill(priority.color)
                    .frame(width: 4, height: 4)
            }
        }
        .accessibilityLabel("\(priority.rawValue.capitalized) priority")
    }
}

struct ConfidenceIndicator: View {
    let confidence: Double
    let color: Color

    private var normalizedConfidence: Double {
        min(max(confidence, 0), 1)
    }

    private var filledSegments: Int {
        min(5, max(0, Int((normalizedConfidence * 5).rounded())))
    }

    var body: some View {
        HStack(spacing: 4) {
            HStack(spacing: 2) {
                ForEach(0..<5, id: \.self) { index in
                    Capsule()
                        .fill(index < filledSegments ? color : Color.gray.opacity(0.2))
                        .frame(width: 6, height: 8)
                }
            }

            Text("\(Int(normalizedConfidence * 100))%")
                .font(.custom("Nunito", size: 11))
                .fontWeight(.medium)
                .foregroundColor(color)
        }
        .accessibilityElement(children: .combine)
        .accessibilityLabel("Confidence level \(Int(normalizedConfidence * 100)) percent")
    }
}

// MARK: - Detail View

struct InsightDetailView: View {
    let insight: ProductivityInsight
    @Environment(\.dismiss) private var dismiss

    private var metadata: InsightPresentation { insight.presentation }

    private static let dateFormatter: DateFormatter = {
        let formatter = DateFormatter()
        formatter.dateStyle = .medium
        formatter.timeStyle = .short
        return formatter
    }()

    var body: some View {
        NavigationView {
            ScrollView {
                VStack(alignment: .leading, spacing: 20) {
                    // Header
                    HStack {
                        Image(systemName: metadata.iconName)
                            .font(.system(size: 28))
                            .foregroundColor(metadata.accentColor)

                        VStack(alignment: .leading, spacing: 4) {
                            Text(insight.title)
                                .font(.custom("InstrumentSerif-Regular", size: 24))
                                .foregroundColor(.black)

                            Text(metadata.categoryTitle)
                                .font(.custom("Nunito", size: 16))
                                .foregroundColor(.gray)
                        }

                        Spacer()

                        ConfidenceIndicator(confidence: insight.confidenceLevel, color: metadata.accentColor)
                    }

                    // Description
                    Text(insight.description)
                        .font(.custom("Nunito", size: 16))
                        .foregroundColor(.gray)
                        .lineLimit(nil)

                    // Detailed content
                    if !insight.metrics.isEmpty {
                        VStack(alignment: .leading, spacing: 12) {
                            Text("Key Metrics")
                                .font(.custom("Nunito", size: 18))
                                .fontWeight(.semibold)
                                .foregroundColor(.black)

                            DetailedDataView(metrics: insight.metrics, color: metadata.accentColor)
                        }
                    }

                    if !insight.recommendations.isEmpty {
                        VStack(alignment: .leading, spacing: 12) {
                            Text("Recommendations")
                                .font(.custom("Nunito", size: 18))
                                .fontWeight(.semibold)
                                .foregroundColor(.black)

                            VStack(alignment: .leading, spacing: 10) {
                                ForEach(insight.recommendations.prefix(3)) { recommendation in
                                    VStack(alignment: .leading, spacing: 4) {
                                        Text(recommendation.title)
                                            .font(.custom("Nunito", size: 14))
                                            .fontWeight(.medium)
                                            .foregroundColor(metadata.accentColor)

                                        Text(recommendation.description)
                                            .font(.custom("Nunito", size: 13))
                                            .foregroundColor(.gray)

                                        Text("Impact: \(recommendation.expectedImpact.displayName)")
                                            .font(.custom("Nunito", size: 12))
                                            .foregroundColor(.gray)
                                    }
                                }
                            }
                        }
                    }

                    if !insight.actionableItems.isEmpty {
                        VStack(alignment: .leading, spacing: 12) {
                            Text("Actionable Items")
                                .font(.custom("Nunito", size: 18))
                                .fontWeight(.semibold)
                                .foregroundColor(.black)

                            VStack(alignment: .leading, spacing: 8) {
                                ForEach(insight.actionableItems) { item in
                                    HStack(alignment: .top, spacing: 8) {
                                        Image(systemName: item.isCompleted ? "checkmark.circle.fill" : "circle")
                                            .foregroundColor(item.isCompleted ? .green : metadata.accentColor)
                                            .font(.system(size: 14))

                                        VStack(alignment: .leading, spacing: 2) {
                                            Text(item.title)
                                                .font(.custom("Nunito", size: 14))
                                                .fontWeight(.medium)
                                                .foregroundColor(.black)

                                            Text(item.description)
                                                .font(.custom("Nunito", size: 12))
                                                .foregroundColor(.gray)
                                        }
                                    }
                                }
                            }
                        }
                    }

                    VStack(alignment: .leading, spacing: 4) {
                        Text("Generated: \(Self.dateFormatter.string(from: insight.createdAt))")
                            .font(.custom("Nunito", size: 12))
                            .foregroundColor(.gray)

                        if let validUntil = insight.validUntil {
                            Text("Valid until: \(Self.dateFormatter.string(from: validUntil))")
                                .font(.custom("Nunito", size: 12))
                                .foregroundColor(.gray)
                        }
                    }
                }
                .padding()
            }
            .navigationTitle("Insight Details")
            .navigationBarTitleDisplayMode(.inline)
            .toolbar {
                ToolbarItem(placement: .navigationBarTrailing) {
                    Button("Done") {
                        dismiss()
                    }
                }
            }
        }
    }
}

struct DetailedDataView: View {
<<<<<<< HEAD
    let metrics: [ProductivityMetric]
=======
    let data: [String: String]
>>>>>>> b899727b
    let color: Color

    var body: some View {
        VStack(alignment: .leading, spacing: 8) {
            ForEach(metrics) { metric in
                VStack(alignment: .leading, spacing: 2) {
                    HStack {
                        Text(metric.name)
                            .font(.custom("Nunito", size: 14))
                            .fontWeight(.medium)
                            .foregroundColor(.black)

                        Spacer()

                        Text(String(format: "%.1f %@", metric.value, metric.unit))
                            .font(.custom("Nunito", size: 14))
                            .foregroundColor(color)
                    }

<<<<<<< HEAD
                    Text(metric.category.displayName)
                        .font(.custom("Nunito", size: 12))
                        .foregroundColor(.gray)
                }
                .padding(.vertical, 4)

                if metric.id != metrics.last?.id {
                    Divider()
=======
                    Text(data[key] ?? "")
                        .font(.custom("Nunito", size: 14))
                        .foregroundColor(color)
>>>>>>> b899727b
                }
            }
        }
    }
}

private extension ProductivityInsight {
    enum Category {
        case productivity
        case pattern
        case timeManagement
        case trend
        case goal
    }

    var category: Category {
        switch type {
        case .peakPerformance, .focusQuality:
            return .productivity
        case .productivityPattern, .taskEfficiency:
            return .pattern
        case .schedulingImprovement:
            return .timeManagement
        case .goalProgress:
            return .goal
        case .energyOptimization, .burnoutRisk:
            return .trend
        }
    }

    var icon: String {
        switch type {
        case .peakPerformance: return "speedometer"
        case .productivityPattern: return "chart.line.uptrend.xyaxis"
        case .energyOptimization: return "bolt.fill"
        case .taskEfficiency: return "checkmark.seal.fill"
        case .schedulingImprovement: return "calendar"
        case .goalProgress: return "target"
        case .burnoutRisk: return "exclamationmark.triangle.fill"
        case .focusQuality: return "eye.fill"
        }
    }

    var color: Color {
        switch type {
        case .peakPerformance: return .green
        case .productivityPattern: return .purple
        case .energyOptimization: return .orange
        case .taskEfficiency: return .blue
        case .schedulingImprovement: return .teal
        case .goalProgress: return .pink
        case .burnoutRisk: return .red
        case .focusQuality: return .indigo
        }
    }

    var priority: Recommendation.Priority {
        switch confidenceLevel {
        case ..<0.4: return .low
        case ..<0.7: return .medium
        case ..<0.9: return .high
        default: return .urgent
        }
    }

    var relatedMetrics: [String] {
        metrics.map(\.name)
    }

    var value: Double? {
        metrics.first?.value
    }

    var progressValue: Double? {
        guard let metric = metrics.first else { return nil }
        if metric.unit.contains("%") {
            return min(max(metric.value / 100, 0), 1)
        }
        if (0...1).contains(metric.value) {
            return metric.value
        }
        return min(max(metric.value / 100, 0), 1)
    }

    var impact: String? {
        recommendations.first?.expectedImpact.displayName
    }

    var data: [String: String]? {
        let formatter = NumberFormatter()
        formatter.maximumFractionDigits = 1
        formatter.minimumFractionDigits = 0
        let entries = metrics.reduce(into: [String: String]()) { result, metric in
            let number = NSNumber(value: metric.value)
            let formattedValue = formatter.string(from: number) ?? String(format: "%.1f", metric.value)
            if metric.unit.isEmpty {
                result[metric.name] = formattedValue
            } else {
                result[metric.name] = "\(formattedValue) \(metric.unit)"
            }
        }
        return entries.isEmpty ? nil : entries
    }
}

private extension ProductivityRecommendation.ImpactLevel {
    var displayName: String {
        switch self {
        case .minimal: return "Minimal"
        case .moderate: return "Moderate"
        case .significant: return "Significant"
        case .transformative: return "Transformative"
        }
    }
}

private extension Recommendation {
    var icon: String { category.icon }

    var color: Color { category.color }

    var steps: [String] {
        suggestedActions.flatMap { action in
            var items = [action.title]
            items.append(contentsOf: action.steps)
            return items
        }
    }

    var impactDescription: String { estimatedImpact.displayName }
}

private extension TrendData {
    var periodDescription: String {
        TrendData.periodFormatter.string(from: dateRange) ?? ""
    }

    static var periodFormatter: DateIntervalFormatter = {
        let formatter = DateIntervalFormatter()
        formatter.dateStyle = .medium
        formatter.timeStyle = .none
        return formatter
    }()
}

#if DEBUG
#Preview {
<<<<<<< HEAD
    let focusMetric = ProductivityMetric(
        name: "Focus Time",
        value: 180,
        unit: "min",
        category: .focusTime,
        timestamp: Date().addingTimeInterval(-3600)
    )

    let productivityMetric = ProductivityMetric(
        name: "Productivity Score",
        value: 0.82,
        unit: "%",
        category: .productivity,
        timestamp: Date().addingTimeInterval(-7200)
    )

    let productivityRecommendation = ProductivityRecommendation(
        category: .focus,
        title: "Protect morning focus block",
        description: "Reserve 90 minutes before noon for high-impact work.",
        expectedImpact: .significant,
        difficulty: .moderate,
        estimatedTimeToImplement: 900,
        steps: [
            "Block a 90-minute session before noon",
            "Silence notifications during that time",
            "Review priority tasks the evening before"
        ]
    )

    let energyMetric = ProductivityMetric(
        name: "Energy Stability",
        value: 0.7,
        unit: "index",
        category: .wellness,
        timestamp: Date().addingTimeInterval(-5400)
    )

    let focusInsight = ProductivityInsight(
        type: .productivityPattern,
        title: "Morning focus peaks",
        description: "Your focus quality consistently peaks between 9 AM and 11 AM.",
        metrics: [focusMetric, productivityMetric],
        recommendations: [productivityRecommendation],
        confidenceLevel: 0.82,
        actionableItems: [
            ActionableItem(
                title: "Plan tomorrow's deep work",
                description: "Choose one priority task for the 9–11 AM window.",
                type: .habit,
                isCompleted: false,
                completedAt: nil
            )
        ],
        validUntil: Calendar.current.date(byAdding: .day, value: 7, to: Date())
    )

    let energyInsight = ProductivityInsight(
        type: .energyOptimization,
        title: "Afternoon energy dip",
        description: "Energy levels drop after 2 PM compared to the rest of the day.",
        metrics: [energyMetric],
        recommendations: [productivityRecommendation],
        confidenceLevel: 0.68
    )

    let dashboardMetric = ProductivityMetric(
        name: "Tasks Completed",
        value: 12,
        unit: "tasks",
        category: .taskCompletion,
        timestamp: Date()
    )

    let dashboardRecommendation = Recommendation(
        title: "Strengthen morning focus",
        description: "Use your peak focus window for planning and execution.",
        category: .focusImprovement,
        priority: .high,
        actionable: true,
        estimatedImpact: .significant,
        suggestedActions: [
            Recommendation.SuggestedAction(
                title: "Schedule focus session",
                description: "Create a 90-minute block before noon.",
                difficulty: .easy,
                estimatedTime: 600,
                steps: [
                    "Open calendar",
                    "Block a recurring session",
                    "Mute notifications"
                ]
            )
        ],
        evidence: [dashboardMetric],
        createdAt: Date(),
        dismissedAt: nil
    )

    let trend = TrendData(
        metricName: "Focus Time",
        datapoints: [
            TrendData.DataPoint(date: Date().addingTimeInterval(-86400 * 4), value: 150),
            TrendData.DataPoint(date: Date().addingTimeInterval(-86400 * 3), value: 165),
            TrendData.DataPoint(date: Date().addingTimeInterval(-86400 * 2), value: 172),
            TrendData.DataPoint(date: Date().addingTimeInterval(-86400), value: 178),
            TrendData.DataPoint(date: Date(), value: 185)
        ],
        trendDirection: .increasing,
        trendStrength: 0.65,
        insights: [
            TrendData.TrendInsight(
                type: .peakPerformance,
                title: "Consistent focus gains",
                description: "Focus time has improved for four consecutive days.",
                severity: .medium,
                actionable: true,
                suggestions: ["Maintain the morning routine that supports these gains."]
            )
        ],
        dateRange: DateInterval(start: Date().addingTimeInterval(-86400 * 4), end: Date())
    )

    let widget = DashboardWidget(
        type: .insights,
        title: "Insights",
        configuration: DashboardWidget.WidgetConfiguration(
            timeRange: .lastWeek,
            refreshInterval: 300,
            customSettings: [:]
        ),
        position: DashboardWidget.WidgetPosition(x: 0, y: 0, width: 4, height: 2),
        isVisible: true,
        refreshInterval: 300
    )

    let configuration = DashboardConfiguration(
        widgets: [widget],
        theme: DashboardConfiguration.DashboardTheme(
            colorScheme: .light,
            accentColor: "blue",
            chartStyle: .colorful
        ),
        layout: .default,
        preferences: .default
    )

    return InsightsView(
        insights: [focusInsight, energyInsight],
        recommendations: [dashboardRecommendation],
        trends: [trend],
        configuration: configuration
=======
    let focusTimeMetric = ProductivityMetric(
        name: "Focus Time",
        value: 180,
        unit: "minutes",
        category: .focusTime,
        metadata: ["trend": "up"]
    )

    let productivityScoreMetric = ProductivityMetric(
        name: "Productivity Score",
        value: 0.85,
        unit: "index",
        category: .productivity,
        metadata: ["trend": "steady"]
    )

    return InsightsView(
        insights: [
            ProductivityInsight(
                type: .productivityPattern,
                title: "Peak Productivity Hours",
                description: "You're most productive between 9 AM and 12 PM",
                metrics: [
                    ProductivityMetric(
                        name: "Focus Time",
                        value: 195,
                        unit: "minutes",
                        category: .focusTime
                    ),
                    ProductivityMetric(
                        name: "Productivity Score",
                        value: 88,
                        unit: "%",
                        category: .productivity
                    )
                ],
                recommendations: [
                    ProductivityRecommendation(
                        category: .focus,
                        title: "Optimize Morning Routine",
                        description: "Start your most important work during peak hours",
                        expectedImpact: .significant,
                        difficulty: .moderate,
                        estimatedTimeToImplement: 900,
                        steps: [
                            "Schedule important tasks before 12 PM",
                            "Minimize meetings during morning hours",
                            "Prepare work materials the night before"
                        ]
                    )
                ],
                confidenceLevel: 0.88
            )
        ],
        recommendations: [
            Recommendation(
                title: "Optimize Morning Routine",
                description: "Start your most important work during peak hours",
                category: .focusImprovement,
                priority: .high,
                actionable: true,
                estimatedImpact: .significant,
                suggestedActions: [
                    Recommendation.SuggestedAction(
                        title: "Schedule focus blocks",
                        description: "Plan dedicated deep work sessions each morning",
                        difficulty: .moderate,
                        estimatedTime: 1800,
                        steps: [
                            "Reserve 9-11 AM for deep work",
                            "Silence notifications",
                            "Review top priorities"
                        ]
                    ),
                    Recommendation.SuggestedAction(
                        title: "Prepare the night before",
                        description: "Lay out tasks and context to start strong",
                        difficulty: .easy,
                        estimatedTime: 600,
                        steps: [
                            "Review tomorrow's agenda",
                            "List the top three tasks",
                            "Stage supporting documents"
                        ]
                    )
                ],
                evidence: [
                    ProductivityMetric(
                        name: "Morning Focus Time",
                        value: 120,
                        unit: "minutes",
                        category: .focusTime
                    )
                ],
                createdAt: Date(),
                dismissedAt: nil
            )
        ],
        trends: [
            TrendData(
                metricName: "Focus Time",
                datapoints: [
                    TrendData.DataPoint(date: Date().addingTimeInterval(-3 * 24 * 3600), value: 150),
                    TrendData.DataPoint(date: Date().addingTimeInterval(-2 * 24 * 3600), value: 165),
                    TrendData.DataPoint(date: Date().addingTimeInterval(-1 * 24 * 3600), value: 175),
                    TrendData.DataPoint(date: Date(), value: 185)
                ],
                trendDirection: .increasing,
                trendStrength: 0.7,
                insights: [],
                dateRange: DateInterval(
                    start: Calendar.current.date(byAdding: .day, value: -7, to: Date()) ?? Date(),
                    end: Date()
                )
            )
        ],
        trends: [],
        showDetailedAnalysis: true
>>>>>>> b899727b
    )
}
#endif<|MERGE_RESOLUTION|>--- conflicted
+++ resolved
@@ -114,11 +114,7 @@
                 if !insights.isEmpty {
                     InsightsSection(
                         title: "Key Insights",
-<<<<<<< HEAD
-                        insights: insights.highConfidence,
-=======
                         insights: insights.filter { $0.priority.level >= Recommendation.Priority.medium.level },
->>>>>>> b899727b
                         selectedInsight: $selectedInsight
                     )
                 }
@@ -324,11 +320,7 @@
                         .fontWeight(.semibold)
                         .foregroundColor(.black)
 
-<<<<<<< HEAD
-                    Text(dateRangeDescription)
-=======
                     Text(trend.periodDescription)
->>>>>>> b899727b
                         .font(.custom("Nunito", size: 12))
                         .foregroundColor(.gray)
                 }
@@ -543,19 +535,11 @@
                     HStack {
                         Image(systemName: "chart.line.uptrend.xyaxis")
                             .font(.system(size: 12))
-<<<<<<< HEAD
-                            .foregroundColor(recommendation.estimatedImpact.color)
-
-                        Text("Impact: \(recommendation.estimatedImpact.displayName)")
-                            .font(.custom("Nunito", size: 12))
-                            .foregroundColor(recommendation.estimatedImpact.color)
-=======
                             .foregroundColor(.green)
 
                         Text("Expected impact: \(recommendation.impactDescription)")
                             .font(.custom("Nunito", size: 12))
                             .foregroundColor(.green)
->>>>>>> b899727b
                     }
 
                     Button(action: onApplyAction) {
@@ -879,11 +863,7 @@
                 .fontWeight(.semibold)
                 .foregroundColor(.black)
 
-<<<<<<< HEAD
-            let goalInsights = insights.filter { $0.isGoalRelated }
-=======
             let goalInsights = insights.filter { $0.category == .goal }
->>>>>>> b899727b
             let goalRecommendations = recommendations.filter { $0.category == .goalSetting }
 
             if !goalInsights.isEmpty || !goalRecommendations.isEmpty {
@@ -933,7 +913,6 @@
 
                 Spacer()
 
-<<<<<<< HEAD
                 if let metric = goalMetric {
                     Text(String(format: "%.0f%@", metric.value, metric.unit))
                         .font(.custom("Nunito", size: 12))
@@ -945,24 +924,12 @@
                         .fontWeight(.medium)
                         .foregroundColor(metadata.accentColor)
                 }
-=======
-            if let progress = insight.progressValue {
-                Text(String(format: "%.0f%%", progress * 100))
-                    .font(.custom("Nunito", size: 12))
-                    .fontWeight(.medium)
-                    .foregroundColor(insight.color)
->>>>>>> b899727b
-            }
-        }
-
-<<<<<<< HEAD
-            ProgressView(value: min(max(insight.confidenceLevel, 0), 1))
-                .progressViewStyle(LinearProgressViewStyle(tint: metadata.accentColor))
-=======
+            }
+        }
+
         if let progress = insight.progressValue {
             ProgressView(value: progress)
                 .progressViewStyle(LinearProgressViewStyle(tint: insight.color))
->>>>>>> b899727b
                 .scaleEffect(y: 0.8)
         }
     }
@@ -1162,11 +1129,7 @@
 }
 
 struct DetailedDataView: View {
-<<<<<<< HEAD
-    let metrics: [ProductivityMetric]
-=======
     let data: [String: String]
->>>>>>> b899727b
     let color: Color
 
     var body: some View {
@@ -1186,7 +1149,6 @@
                             .foregroundColor(color)
                     }
 
-<<<<<<< HEAD
                     Text(metric.category.displayName)
                         .font(.custom("Nunito", size: 12))
                         .foregroundColor(.gray)
@@ -1195,11 +1157,6 @@
 
                 if metric.id != metrics.last?.id {
                     Divider()
-=======
-                    Text(data[key] ?? "")
-                        .font(.custom("Nunito", size: 14))
-                        .foregroundColor(color)
->>>>>>> b899727b
                 }
             }
         }
@@ -1347,7 +1304,6 @@
 
 #if DEBUG
 #Preview {
-<<<<<<< HEAD
     let focusMetric = ProductivityMetric(
         name: "Focus Time",
         value: 180,
@@ -1500,126 +1456,5 @@
         recommendations: [dashboardRecommendation],
         trends: [trend],
         configuration: configuration
-=======
-    let focusTimeMetric = ProductivityMetric(
-        name: "Focus Time",
-        value: 180,
-        unit: "minutes",
-        category: .focusTime,
-        metadata: ["trend": "up"]
     )
-
-    let productivityScoreMetric = ProductivityMetric(
-        name: "Productivity Score",
-        value: 0.85,
-        unit: "index",
-        category: .productivity,
-        metadata: ["trend": "steady"]
-    )
-
-    return InsightsView(
-        insights: [
-            ProductivityInsight(
-                type: .productivityPattern,
-                title: "Peak Productivity Hours",
-                description: "You're most productive between 9 AM and 12 PM",
-                metrics: [
-                    ProductivityMetric(
-                        name: "Focus Time",
-                        value: 195,
-                        unit: "minutes",
-                        category: .focusTime
-                    ),
-                    ProductivityMetric(
-                        name: "Productivity Score",
-                        value: 88,
-                        unit: "%",
-                        category: .productivity
-                    )
-                ],
-                recommendations: [
-                    ProductivityRecommendation(
-                        category: .focus,
-                        title: "Optimize Morning Routine",
-                        description: "Start your most important work during peak hours",
-                        expectedImpact: .significant,
-                        difficulty: .moderate,
-                        estimatedTimeToImplement: 900,
-                        steps: [
-                            "Schedule important tasks before 12 PM",
-                            "Minimize meetings during morning hours",
-                            "Prepare work materials the night before"
-                        ]
-                    )
-                ],
-                confidenceLevel: 0.88
-            )
-        ],
-        recommendations: [
-            Recommendation(
-                title: "Optimize Morning Routine",
-                description: "Start your most important work during peak hours",
-                category: .focusImprovement,
-                priority: .high,
-                actionable: true,
-                estimatedImpact: .significant,
-                suggestedActions: [
-                    Recommendation.SuggestedAction(
-                        title: "Schedule focus blocks",
-                        description: "Plan dedicated deep work sessions each morning",
-                        difficulty: .moderate,
-                        estimatedTime: 1800,
-                        steps: [
-                            "Reserve 9-11 AM for deep work",
-                            "Silence notifications",
-                            "Review top priorities"
-                        ]
-                    ),
-                    Recommendation.SuggestedAction(
-                        title: "Prepare the night before",
-                        description: "Lay out tasks and context to start strong",
-                        difficulty: .easy,
-                        estimatedTime: 600,
-                        steps: [
-                            "Review tomorrow's agenda",
-                            "List the top three tasks",
-                            "Stage supporting documents"
-                        ]
-                    )
-                ],
-                evidence: [
-                    ProductivityMetric(
-                        name: "Morning Focus Time",
-                        value: 120,
-                        unit: "minutes",
-                        category: .focusTime
-                    )
-                ],
-                createdAt: Date(),
-                dismissedAt: nil
-            )
-        ],
-        trends: [
-            TrendData(
-                metricName: "Focus Time",
-                datapoints: [
-                    TrendData.DataPoint(date: Date().addingTimeInterval(-3 * 24 * 3600), value: 150),
-                    TrendData.DataPoint(date: Date().addingTimeInterval(-2 * 24 * 3600), value: 165),
-                    TrendData.DataPoint(date: Date().addingTimeInterval(-1 * 24 * 3600), value: 175),
-                    TrendData.DataPoint(date: Date(), value: 185)
-                ],
-                trendDirection: .increasing,
-                trendStrength: 0.7,
-                insights: [],
-                dateRange: DateInterval(
-                    start: Calendar.current.date(byAdding: .day, value: -7, to: Date()) ?? Date(),
-                    end: Date()
-                )
-            )
-        ],
-        trends: [],
-        showDetailedAnalysis: true
->>>>>>> b899727b
-    )
-}
-#endif+}